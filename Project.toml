name = "NaNStatistics"
uuid = "b946abbf-3ea7-4610-9019-9858bfdeaf2d"
authors = ["C. Brenhin Keller"]
version = "0.1.0"

[deps]
IfElse = "615f187c-cbe4-4ef1-ba3b-2fcf58d6d173"
LoopVectorization = "bdcacae8-1622-11e9-2a5c-532679323890"
Statistics = "10745b16-79ce-11e8-11f9-7d13ad32a3b2"
StatsBase = "2913bbd2-ae8a-5f71-8c99-4fb6c76f3a91"
VectorizationBase = "3d5dd08c-fd9d-11e8-17fa-ed2836048c2f"

[compat]
<<<<<<< HEAD
LoopVectorization = "0.11"
=======
IfElse = "0.1"
>>>>>>> 3d5e7db3
StatsBase = "0.33"
julia = "1.5"

[extras]
Test = "8dfed614-e22c-5e08-85e1-65c5234f0b40"

[targets]
test = ["Test"]<|MERGE_RESOLUTION|>--- conflicted
+++ resolved
@@ -11,11 +11,8 @@
 VectorizationBase = "3d5dd08c-fd9d-11e8-17fa-ed2836048c2f"
 
 [compat]
-<<<<<<< HEAD
 LoopVectorization = "0.11"
-=======
 IfElse = "0.1"
->>>>>>> 3d5e7db3
 StatsBase = "0.33"
 julia = "1.5"
 
